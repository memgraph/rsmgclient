// Copyright (c) 2016-2020 Memgraph Ltd. [https://memgraph.com]
//
// Licensed under the Apache License, Version 2.0 (the "License");
// you may not use this file except in compliance with the License.
// You may obtain a copy of the License at
//
//     http://www.apache.org/licenses/LICENSE-2.0
//
// Unless required by applicable law or agreed to in writing, software
// distributed under the License is distributed on an "AS IS" BASIS,
// WITHOUT WARRANTIES OR CONDITIONS OF ANY KIND, either express or implied.
// See the License for the specific language governing permissions and
// limitations under the License.

<<<<<<< HEAD
use rsmgclient::{connect, MgValue, QueryParam};
use std::collections::HashMap;
=======
use rsmgclient::{connect, ConnectParams, MgValue};

pub fn my_callback(
    host: &String,
    ip_address: &String,
    key_type: &String,
    fingerprint: &String,
) -> i32 {
    println!("host: {}", host);
    println!("ip_address: {}", ip_address);
    println!("key_type: {}", key_type);
    println!("fingerprint: {}", fingerprint);

    0
}
>>>>>>> 3cd1d1a6

fn main() {
    let connect_prms = ConnectParams {
        host: Some(String::from("localhost")),
        trust_callback: Some(&my_callback),
        ..Default::default()
    };

    let connection = match connect(&connect_prms) {
        Ok(c) => c,
        Err(err) => panic!("{}", err),
    };
    let mut map: HashMap<String, QueryParam> = HashMap::new();
    map.insert(String::from("address"), QueryParam::Null);
    map.insert(String::from("is_programmer"), QueryParam::Bool(true));
    map.insert(
        String::from("name"),
        QueryParam::String(String::from("James Bond")),
    );
    map.insert(
        String::from("list"),
        QueryParam::List(vec![QueryParam::String(String::from("val"))]),
    );

    let mut params: HashMap<String, QueryParam> = HashMap::new();
    params.insert(String::from("real_params"), QueryParam::Map(map));

    let rows: Vec<Vec<MgValue>> = match connection.execute(
        "CREATE (n:Person {name: 'John'})-[e:KNOWS]->(m:Person {name: 'Steve'}) RETURN n, e, m;",
        Some(&params),
    ) {
        Ok(res) => res,
        Err(err) => panic!("Query failed: {}", err),
    };

    for row in rows {
        for val in row {
            println!("{}", val);
        }
    }
}<|MERGE_RESOLUTION|>--- conflicted
+++ resolved
@@ -12,11 +12,8 @@
 // See the License for the specific language governing permissions and
 // limitations under the License.
 
-<<<<<<< HEAD
-use rsmgclient::{connect, MgValue, QueryParam};
+use rsmgclient::{connect, ConnectParams, MgValue, QueryParam};
 use std::collections::HashMap;
-=======
-use rsmgclient::{connect, ConnectParams, MgValue};
 
 pub fn my_callback(
     host: &String,
@@ -31,7 +28,6 @@
 
     0
 }
->>>>>>> 3cd1d1a6
 
 fn main() {
     let connect_prms = ConnectParams {
