--- conflicted
+++ resolved
@@ -1,14 +1,3 @@
-<<<<<<< HEAD
-#[allow(dead_code)]
-mod bindings;
-mod mg_value;
-mod connection;
-mod error;
-
-pub use connection::*;
-pub use mg_value::*;
-pub use error::*;
-=======
 // Copyright (c) 2016-2020 Memgraph Ltd. [https://memgraph.com]
 //
 // Licensed under the Apache License, Version 2.0 (the "License");
@@ -22,7 +11,16 @@
 // WITHOUT WARRANTIES OR CONDITIONS OF ANY KIND, either express or implied.
 // See the License for the specific language governing permissions and
 // limitations under the License.
->>>>>>> b5652521
+
+#[allow(dead_code)]
+mod bindings;
+mod mg_value;
+mod connection;
+mod error;
+
+pub use connection::*;
+pub use mg_value::*;
+pub use error::*;
 
 pub fn add_two(a: i32) -> i32 {
     internal_adder(a, 2)
