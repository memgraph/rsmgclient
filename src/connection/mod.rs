// Copyright (c) 2016-2020 Memgraph Ltd. [https://memgraph.com]
//
// Licensed under the Apache License, Version 2.0 (the "License");
// you may not use this file except in compliance with the License.
// You may obtain a copy of the License at
//
//     http://www.apache.org/licenses/LICENSE-2.0
//
// Unless required by applicable law or agreed to in writing, software
// distributed under the License is distributed on an "AS IS" BASIS,
// WITHOUT WARRANTIES OR CONDITIONS OF ANY KIND, either express or implied.
// See the License for the specific language governing permissions and
// limitations under the License.

use super::bindings;
use super::error::MgError;
use super::value::{
<<<<<<< HEAD
    c_string_to_string, hash_map_to_mg_map, mg_list_to_vec, str_to_c_str, Value, QueryParam,
=======
    c_string_to_string, hash_map_to_mg_map, mg_list_to_vec, mg_value_string, str_to_c_str,
    QueryParam, Record,
>>>>>>> 43897950
};
use std::collections::HashMap;
use std::ffi::CString;
use std::vec::IntoIter;

pub struct ConnectParams {
    pub port: u16,
    pub host: Option<String>,
    pub address: Option<String>,
    pub username: Option<String>,
    pub password: Option<String>,
    pub client_name: String,
    pub sslmode: SSLMode,
    pub sslcert: Option<String>,
    pub sslkey: Option<String>,
    pub trust_callback: Option<*const dyn Fn(&String, &String, &String, &String) -> i32>,
    pub lazy: bool,
}

impl Default for ConnectParams {
    fn default() -> Self {
        ConnectParams {
            port: 7687,
            host: None,
            address: None,
            username: None,
            password: None,
            client_name: String::from("MemgraphBolt/0.1"),
            sslmode: SSLMode::Require,
            sslcert: None,
            sslkey: None,
            trust_callback: None,
            lazy: true,
        }
    }
}

#[derive(PartialEq)]
pub enum SSLMode {
    Disable,
    Require,
}

pub struct Connection {
    mg_session: *mut bindings::mg_session,
    lazy: bool,
    status: ConnectionStatus,
    results_iter: Option<IntoIter<Record>>,
    pub arraysize: u32,
}

#[derive(PartialEq)]
pub enum ConnectionStatus {
    Ready,
    InTransaction,
    Executing,
    Closed,
}

fn sslmode_to_c(sslmode: &SSLMode) -> u32 {
    match sslmode {
        SSLMode::Disable => bindings::mg_sslmode_MG_SSLMODE_DISABLE,
        SSLMode::Require => bindings::mg_sslmode_MG_SSLMODE_REQUIRE,
    }
}

fn read_error_message(mg_session: *mut bindings::mg_session) -> String {
    let c_error_message = unsafe { bindings::mg_session_error(mg_session) };
    unsafe { c_string_to_string(c_error_message, None) }
}

impl Drop for Connection {
    fn drop(&mut self) {
        unsafe { bindings::mg_session_destroy(self.mg_session) };
    }
}

impl Connection {
    pub fn connect(param_struct: &ConnectParams) -> Result<Connection, MgError> {
        let mg_session_params = unsafe { bindings::mg_session_params_make() };
        let mut trust_callback_ptr = std::ptr::null_mut();
        unsafe {
            match &param_struct.host {
                Some(x) => bindings::mg_session_params_set_host(mg_session_params, str_to_c_str(x)),
                None => {}
            }
            bindings::mg_session_params_set_port(mg_session_params, param_struct.port);
            match &param_struct.address {
                Some(x) => {
                    bindings::mg_session_params_set_address(mg_session_params, str_to_c_str(x))
                }
                None => {}
            }
            match &param_struct.username {
                Some(x) => {
                    bindings::mg_session_params_set_username(mg_session_params, str_to_c_str(x))
                }
                None => {}
            }
            match &param_struct.password {
                Some(x) => {
                    bindings::mg_session_params_set_password(mg_session_params, str_to_c_str(x))
                }
                None => {}
            }
            bindings::mg_session_params_set_client_name(
                mg_session_params,
                str_to_c_str(&param_struct.client_name),
            );
            bindings::mg_session_params_set_sslmode(
                mg_session_params,
                sslmode_to_c(&param_struct.sslmode),
            );
            match &param_struct.sslcert {
                Some(x) => {
                    bindings::mg_session_params_set_sslcert(mg_session_params, str_to_c_str(x))
                }
                None => {}
            }
            match &param_struct.sslkey {
                Some(x) => {
                    bindings::mg_session_params_set_sslkey(mg_session_params, str_to_c_str(x))
                }
                None => {}
            }
            match &param_struct.trust_callback {
                Some(x) => {
                    trust_callback_ptr = Box::into_raw(Box::new(*x));

                    bindings::mg_session_params_set_trust_data(
                        mg_session_params,
                        trust_callback_ptr as *mut ::std::os::raw::c_void,
                    );
                    bindings::mg_session_params_set_trust_callback(
                        mg_session_params,
                        Some(trust_callback_wrapper),
                    );
                }
                None => {}
            }
        }

        let mut mg_session: *mut bindings::mg_session = std::ptr::null_mut();
        let status = unsafe { bindings::mg_connect(mg_session_params, &mut mg_session) };
        unsafe {
            bindings::mg_session_params_destroy(mg_session_params);
            if !trust_callback_ptr.is_null() {
                Box::from_raw(trust_callback_ptr);
            }
        };

        if status != 0 {
            return Err(MgError::new(read_error_message(mg_session)));
        }

        Ok(Connection {
            mg_session,
            lazy: param_struct.lazy,
            status: ConnectionStatus::Ready,
            results_iter: None,
            arraysize: 1,
        })
    }

    pub fn execute(
        &mut self,
        query: &str,
        params: Option<&HashMap<String, QueryParam>>,
<<<<<<< HEAD
    ) -> Result<Vec<Vec<Value>>, MgError> {
=======
    ) -> Result<Vec<String>, MgError> {
        match self.status {
            ConnectionStatus::Closed => {
                return Err(MgError::new(String::from("Connection is closed")))
            }
            ConnectionStatus::Executing => {
                return Err(MgError::new(String::from(
                    "Connection is already executing",
                )))
            }
            _ => {}
        }

>>>>>>> 43897950
        let c_query = CString::new(query).unwrap();
        let mg_params = match params {
            Some(x) => hash_map_to_mg_map(x),
            None => std::ptr::null_mut(),
        };
        let mut columns = std::ptr::null();
        let status = unsafe {
            bindings::mg_session_run(self.mg_session, c_query.as_ptr(), mg_params, &mut columns)
        };

        if status != 0 {
            return Err(MgError::new(read_error_message(self.mg_session)));
        }

<<<<<<< HEAD
        let mut res: Vec<Vec<Value>> = Vec::new();
        unsafe {
            loop {
                let mut mg_result: *mut bindings::mg_result = std::ptr::null_mut();
                status = bindings::mg_session_pull(self.mg_session, &mut mg_result);
                let row = bindings::mg_result_row(mg_result);
                match status {
                    1 => res.push(mg_list_to_vec(row)),
                    // last row returned
                    0 => {}
                    _ => return Err(MgError::new(read_error_message(self.mg_session))),
                }
=======
        self.status = ConnectionStatus::Executing;
>>>>>>> 43897950

        if !self.lazy {
            match self.pull_all() {
                Ok(x) => self.results_iter = Some(x.into_iter()),
                Err(x) => return Err(x),
            }
        }

        Ok(parse_columns(columns))
    }

    pub fn fetchone(&mut self) -> Result<Option<Record>, MgError> {
        match self.status {
            ConnectionStatus::Closed => {
                return Err(MgError::new(String::from("Connection is closed")))
            }
            ConnectionStatus::Ready => {
                return Err(MgError::new(String::from("Connection is not executing")))
            }
            _ => {}
        }

        match self.lazy {
            true => match self.pull() {
                Ok(res) => match res {
                    Some(x) => Ok(Some(x)),
                    None => {
                        self.status = ConnectionStatus::Ready;
                        Ok(None)
                    }
                },
                Err(err) => Err(err),
            },
            false => match &mut self.results_iter {
                Some(it) => match it.next() {
                    Some(x) => Ok(Some(x)),
                    None => {
                        self.status = ConnectionStatus::Ready;
                        Ok(None)
                    }
                },
                None => panic!(),
            },
        }
    }

    pub fn fetchmany(&mut self, size: Option<u32>) -> Result<Vec<Record>, MgError> {
        let size = match size {
            Some(x) => x,
            None => self.arraysize,
        };

        let mut vec = Vec::new();
        for _i in 0..size {
            match self.fetchone() {
                Ok(record) => match record {
                    Some(x) => vec.push(x),
                    None => break,
                },
                Err(err) => return Err(err),
            }
        }

        Ok(vec)
    }

    pub fn fetchall(&mut self) -> Result<Vec<Record>, MgError> {
        let mut vec = Vec::new();
        loop {
            match self.fetchone() {
                Ok(record) => match record {
                    Some(x) => vec.push(x),
                    None => break,
                },
                Err(err) => return Err(err),
            }
        }

        Ok(vec)
    }

    fn pull(&mut self) -> Result<Option<Record>, MgError> {
        let mut mg_result: *mut bindings::mg_result = std::ptr::null_mut();
        let status = unsafe { bindings::mg_session_pull(self.mg_session, &mut mg_result) };
        let row = unsafe { bindings::mg_result_row(mg_result) };
        match status {
            1 => Ok(Some(Record {
                values: unsafe { mg_list_to_vec(row) },
            })),
            0 => Ok(None),
            _ => Err(MgError::new(read_error_message(self.mg_session))),
        }
    }

    fn pull_all(&mut self) -> Result<Vec<Record>, MgError> {
        let mut res = Vec::new();
        loop {
            match self.pull() {
                Ok(x) => match x {
                    Some(x) => res.push(x),
                    None => break,
                },
                Err(err) => return Err(err),
            }
        }
        Ok(res)
    }
}

fn parse_columns(mg_list: *const bindings::mg_list) -> Vec<String> {
    let size = unsafe { bindings::mg_list_size(mg_list) };
    let mut columns: Vec<String> = Vec::new();
    for i in 0..size {
        let mg_value = unsafe { bindings::mg_list_at(mg_list, i) };
        columns.push(mg_value_string(mg_value));
    }
    columns
}

extern "C" fn trust_callback_wrapper(
    host: *const ::std::os::raw::c_char,
    ip_address: *const ::std::os::raw::c_char,
    key_type: *const ::std::os::raw::c_char,
    fingerprint: *const ::std::os::raw::c_char,
    fun_raw: *mut ::std::os::raw::c_void,
) -> ::std::os::raw::c_int {
    let fun: &mut &mut dyn Fn(&String, &String, &String, &String) -> i32 =
        unsafe { std::mem::transmute(fun_raw) };

    unsafe {
        fun(
            &c_string_to_string(host, None),
            &c_string_to_string(ip_address, None),
            &c_string_to_string(key_type, None),
            &c_string_to_string(fingerprint, None),
        ) as std::os::raw::c_int
    }
}<|MERGE_RESOLUTION|>--- conflicted
+++ resolved
@@ -15,12 +15,8 @@
 use super::bindings;
 use super::error::MgError;
 use super::value::{
-<<<<<<< HEAD
-    c_string_to_string, hash_map_to_mg_map, mg_list_to_vec, str_to_c_str, Value, QueryParam,
-=======
     c_string_to_string, hash_map_to_mg_map, mg_list_to_vec, mg_value_string, str_to_c_str,
     QueryParam, Record,
->>>>>>> 43897950
 };
 use std::collections::HashMap;
 use std::ffi::CString;
@@ -189,9 +185,6 @@
         &mut self,
         query: &str,
         params: Option<&HashMap<String, QueryParam>>,
-<<<<<<< HEAD
-    ) -> Result<Vec<Vec<Value>>, MgError> {
-=======
     ) -> Result<Vec<String>, MgError> {
         match self.status {
             ConnectionStatus::Closed => {
@@ -205,7 +198,6 @@
             _ => {}
         }
 
->>>>>>> 43897950
         let c_query = CString::new(query).unwrap();
         let mg_params = match params {
             Some(x) => hash_map_to_mg_map(x),
@@ -220,22 +212,7 @@
             return Err(MgError::new(read_error_message(self.mg_session)));
         }
 
-<<<<<<< HEAD
-        let mut res: Vec<Vec<Value>> = Vec::new();
-        unsafe {
-            loop {
-                let mut mg_result: *mut bindings::mg_result = std::ptr::null_mut();
-                status = bindings::mg_session_pull(self.mg_session, &mut mg_result);
-                let row = bindings::mg_result_row(mg_result);
-                match status {
-                    1 => res.push(mg_list_to_vec(row)),
-                    // last row returned
-                    0 => {}
-                    _ => return Err(MgError::new(read_error_message(self.mg_session))),
-                }
-=======
         self.status = ConnectionStatus::Executing;
->>>>>>> 43897950
 
         if !self.lazy {
             match self.pull_all() {
