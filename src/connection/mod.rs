// Copyright (c) 2016-2020 Memgraph Ltd. [https://memgraph.com]
//
// Licensed under the Apache License, Version 2.0 (the "License");
// you may not use this file except in compliance with the License.
// You may obtain a copy of the License at
//
//     http://www.apache.org/licenses/LICENSE-2.0
//
// Unless required by applicable law or agreed to in writing, software
// distributed under the License is distributed on an "AS IS" BASIS,
// WITHOUT WARRANTIES OR CONDITIONS OF ANY KIND, either express or implied.
// See the License for the specific language governing permissions and
// limitations under the License.

use super::bindings;
use super::error::MgError;
use super::value::{
    c_string_to_string, hash_map_to_mg_map, mg_list_to_vec, mg_map_to_hash_map, mg_value_string,
    str_to_c_str, QueryParam, Record, Value,
};
use std::collections::HashMap;
use std::ffi::CString;
use std::vec::IntoIter;

/// Parameters for connecting to database.
///
/// Validation of parameters is performed while calling `Connection::connect`.
///
/// # Examples
///
/// Connecting to localhost database, running on default port 7687.
/// ```
/// use rsmgclient::{ConnectParams, Connection};
///
/// let connect_params = ConnectParams {
///     host: Some(String::from("localhost")),
///     ..Default::default()
/// };
///
/// let mut connection = match Connection::connect(&connect_params) {
///     Ok(c) => c,
///     Err(err) => panic!("{}", err)
/// };
/// ```
pub struct ConnectParams {
    /// Port number to connect to at the server host. Default port is 7687.
    pub port: u16,
    /// DNS resolvable name of host to connect to. Exactly one of host and
    /// address parameters must be specified.
    pub host: Option<String>,
    /// Numeric IP address of host to connect to. This should be in the
    /// standard IPv4 address format. You can also use IPv6 if your machine
    /// supports it. Exactly one of host and address parameters must be
    /// specified.
    pub address: Option<String>,
    /// Username to connect as.
    pub username: Option<String>,
    /// Password to be used if the server demands password authentication.
    pub password: Option<String>,
    /// Alternate name and version of the client to send to server. Default is
    /// "MemgraphBolt/0.1".
    pub client_name: String,
    /// Determines whether a secure SSL TCP/IP connection will be negotiated with
    /// the server.
    pub sslmode: SSLMode,
    /// This parameter specifies the file name of the client SSL certificate.
    /// It is ignored in case an SSL connection is not made.
    pub sslcert: Option<String>,
    /// This parameter specifies the location of the secret key used for the
    /// client certificate. This parameter is ignored in case an SSL connection
    /// is not made.
    pub sslkey: Option<String>,
    /// After performing the SSL handshake, `Connection::connect` will call this
    /// function providing the hostname, IP address, public key type and
    /// fingerprint and user provided data. If the function returns a non-zero
    /// value, SSL connection will be immediately terminated. This can be used
    /// to implement TOFU (trust on first use) mechanism.
    pub trust_callback: Option<*const dyn Fn(&String, &String, &String, &String) -> i32>,
    /// Initial value of `lazy` field, defaults to true, Can be changed using `Connection::set_lazy`.
    pub lazy: bool,
    /// Initial value of `autocommit` field, defaults to false. Can be changed using `Connection::set_autocommit`.
    pub autocommit: bool,
}

impl Default for ConnectParams {
    fn default() -> Self {
        ConnectParams {
            port: 7687,
            host: None,
            address: None,
            username: None,
            password: None,
            client_name: String::from("MemgraphBolt/0.1"),
            sslmode: SSLMode::Require,
            sslcert: None,
            sslkey: None,
            trust_callback: None,
            lazy: true,
            autocommit: false,
        }
    }
}

/// Determines whether a secure SSL TCP/IP connection will be negotiated
/// with the server.
#[derive(PartialEq)]
pub enum SSLMode {
    /// Only try a non-SSL connection.
    Disable,
    /// Only try a SSL connection.
    Require,
}

/// Encapsulates a database connection.
///
/// # Examples
///
/// ```
/// use rsmgclient::{ConnectParams, Connection};
///
/// let connect_params = ConnectParams {
///     host: Some(String::from("localhost")),
///     ..Default::default()
/// };
///
/// let mut connection = match Connection::connect(&connect_params) {
///     Ok(c) => c,
///     Err(err) => panic!("{}", err)
/// };
///
/// let query = "CREATE (u:User {name: 'Alice'})-[:Likes]->(m:Software {name: 'Memgraph'}) RETURN u, m";
/// match connection.execute(query, None) {
///     Ok(columns) => println!("Columns: {}", columns.join(", ")),
///     Err(err) => panic!("{}", err)
/// };
///
/// match connection.fetchall() {
///     Ok(records) => {
///         for value in records[0].values {
///             println!("{}", value);
///         }
///     },
///     Err(err) => panic!("{}", err)
/// };
///
/// match connection.commit() {
///     Ok(()) => {},
///     Err(err) => panic!("{}", err)
/// };
/// ```
pub struct Connection {
    mg_session: *mut bindings::mg_session,
    lazy: bool,
    autocommit: bool,
    in_transaction: bool,
    status: ConnectionStatus,
    results_iter: Option<IntoIter<Record>>,
    arraysize: u32,
    summary: Option<HashMap<String, Value>>,
}

<<<<<<< HEAD
/// Representation of current connection status.
#[derive(PartialEq)]
=======
#[derive(PartialEq, Debug)]
>>>>>>> dbc70cca
pub enum ConnectionStatus {
    /// Connection is ready to start executing.
    Ready,
    /// Connection has executed query and is ready to fetch records.
    Executing,
    /// Connection is closed and can no longer be used.
    Closed,
    /// There was an error with current session and connection is no longer usable.
    Bad,
}

fn sslmode_to_c(sslmode: &SSLMode) -> u32 {
    match sslmode {
        SSLMode::Disable => bindings::mg_sslmode_MG_SSLMODE_DISABLE,
        SSLMode::Require => bindings::mg_sslmode_MG_SSLMODE_REQUIRE,
    }
}

fn read_error_message(mg_session: *mut bindings::mg_session) -> String {
    let c_error_message = unsafe { bindings::mg_session_error(mg_session) };
    unsafe { c_string_to_string(c_error_message, None) }
}

impl Drop for Connection {
    fn drop(&mut self) {
        unsafe { bindings::mg_session_destroy(self.mg_session) };
    }
}

impl Connection {
    /// Returns whether connection is executing lazily.
    ///
    /// If false, queries are not executed lazily. After running `execute`, records
    /// are immediately pulled.
    ///
    /// If true queries are executed lazily. After running `execute`, records
    /// will only get pulled until fetch functions are called.
    pub fn lazy(&self) -> bool {
        self.lazy
    }

    /// Getter for `autocommit` field.
    ///
    /// If true all queries are automatically committed.
    ///
    /// If false queries are executed inside a transaction. Before executing first query,
    /// `execute` runs `begin` on database. After that user needs to commit or roll back manually, using
    /// `commit` and `rollback` functions.
    pub fn autocommit(&self) -> bool {
        self.autocommit
    }

    /// Getter for `arraysize` field.
    ///
    /// Default amount of rows to get fetched when calling `fetchmany`.
    /// Initial value is `1`.
    pub fn arraysize(&self) -> u32 {
        self.arraysize
    }

    /// Returns whether a connection is currently inside a transaction.
    pub fn in_transaction(&self) -> bool {
        self.in_transaction
    }

    /// Returns current connection status.
    pub fn status(&self) -> &ConnectionStatus {
        &self.status
    }

    /// Returns query summary if it is present.
    ///
    /// Query summary is present after query has completed execution(
    /// all records have been fetched). Executing new query will remove
    /// previous query summary.
    pub fn summary(&self) -> Option<HashMap<String, Value>> {
        match &self.summary {
            Some(x) => Some((*x).clone()),
            None => None,
        }
    }

    /// Setter for `lazy` field.
    ///
    /// # Panics
    ///
    /// Panics if connection is not in a `Ready` status.
    pub fn set_lazy(&mut self, lazy: bool) {
        match self.status {
            ConnectionStatus::Ready => self.lazy = lazy,
            ConnectionStatus::Executing => panic!("Can't set lazy while executing"),
            ConnectionStatus::Bad => panic!("Bad connection"),
            ConnectionStatus::Closed => panic!("Connection is closed"),
        }
    }

    /// Setter for `autocommit` field.
    ///
    /// # Panics
    ///
    /// Panics if connection has pending transaction or connection
    /// is not ready.
    pub fn set_autocommit(&mut self, autocommit: bool) {
        if self.in_transaction {
            panic!("Can't set autocommit while in pending transaction");
        }

        match self.status {
            ConnectionStatus::Ready => self.autocommit = autocommit,
            ConnectionStatus::Executing => panic!("Can't set autocommit while executing"),
            ConnectionStatus::Bad => panic!("Bad connection"),
            ConnectionStatus::Closed => panic!("Connection is closed"),
        }
    }

    /// Setter for `arraysize` field.
    pub fn set_arraysize(&mut self, arraysize: u32) {
        self.arraysize = arraysize;
    }

    /// Creates a connection to database using provided connection parameters.
    ///
    /// Returns `Connection` if connection to database is successfully established,
    /// otherwise returns error with explanation what went wrong.
    ///
    /// # Examples
    ///
    /// ```
    /// use rsmgclient::{ConnectParams, Connection};
    ///
    /// let connect_params = ConnectParams {
    ///     host: Some(String::from("localhost")),
    ///     ..Default.default()
    /// };
    ///
    /// let connection = match Connection::connect(&connect_params) {
    ///     Ok(c) => c,
    ///     Err(err) => panic!("{}", err)
    /// };
    /// ```
    pub fn connect(param_struct: &ConnectParams) -> Result<Connection, MgError> {
        let mg_session_params = unsafe { bindings::mg_session_params_make() };
        let mut trust_callback_ptr = std::ptr::null_mut();
        unsafe {
            match &param_struct.host {
                Some(x) => bindings::mg_session_params_set_host(mg_session_params, str_to_c_str(x)),
                None => {}
            }
            bindings::mg_session_params_set_port(mg_session_params, param_struct.port);
            match &param_struct.address {
                Some(x) => {
                    bindings::mg_session_params_set_address(mg_session_params, str_to_c_str(x))
                }
                None => {}
            }
            match &param_struct.username {
                Some(x) => {
                    bindings::mg_session_params_set_username(mg_session_params, str_to_c_str(x))
                }
                None => {}
            }
            match &param_struct.password {
                Some(x) => {
                    bindings::mg_session_params_set_password(mg_session_params, str_to_c_str(x))
                }
                None => {}
            }
            bindings::mg_session_params_set_client_name(
                mg_session_params,
                str_to_c_str(&param_struct.client_name),
            );
            bindings::mg_session_params_set_sslmode(
                mg_session_params,
                sslmode_to_c(&param_struct.sslmode),
            );
            match &param_struct.sslcert {
                Some(x) => {
                    bindings::mg_session_params_set_sslcert(mg_session_params, str_to_c_str(x))
                }
                None => {}
            }
            match &param_struct.sslkey {
                Some(x) => {
                    bindings::mg_session_params_set_sslkey(mg_session_params, str_to_c_str(x))
                }
                None => {}
            }
            match &param_struct.trust_callback {
                Some(x) => {
                    trust_callback_ptr = Box::into_raw(Box::new(*x));

                    bindings::mg_session_params_set_trust_data(
                        mg_session_params,
                        trust_callback_ptr as *mut ::std::os::raw::c_void,
                    );
                    bindings::mg_session_params_set_trust_callback(
                        mg_session_params,
                        Some(trust_callback_wrapper),
                    );
                }
                None => {}
            }
        }

        let mut mg_session: *mut bindings::mg_session = std::ptr::null_mut();
        let status = unsafe { bindings::mg_connect(mg_session_params, &mut mg_session) };
        unsafe {
            bindings::mg_session_params_destroy(mg_session_params);
            if !trust_callback_ptr.is_null() {
                Box::from_raw(trust_callback_ptr);
            }
        };

        if status != 0 {
            return Err(MgError::new(read_error_message(mg_session)));
        }

        Ok(Connection {
            mg_session,
            lazy: param_struct.lazy,
            autocommit: param_struct.autocommit,
            in_transaction: false,
            status: ConnectionStatus::Ready,
            results_iter: None,
            arraysize: 1,
            summary: None,
        })
    }

    fn connection_run_without_results(&mut self, query: &str) -> Result<(), MgError> {
        match unsafe {
            bindings::mg_session_run(
                self.mg_session,
                str_to_c_str(query),
                std::ptr::null(),
                std::ptr::null_mut(),
            )
        } {
            0 => {}
            _ => {
                self.status = ConnectionStatus::Bad;
                return Err(MgError::new(read_error_message(self.mg_session)));
            }
        }

        let mut result = std::ptr::null_mut();
        match unsafe { bindings::mg_session_pull(self.mg_session, &mut result) } {
            0 => Ok(()),
            _ => Err(MgError::new(read_error_message(self.mg_session))),
        }
    }

    /// Executes provided query using parameters(if provided) and returns names of columns.
    ///
    /// After execution records need to get fetched using fetch methods.
    /// Connection needs to be in status `Ready`.
    /// Error is returned if connection is not ready, query is invalid
    /// or there was an error in communication with server.
    ///
    /// If connection is not lazy will also fetch and store all records.
    /// If connection has autocommit set to false and is not in a transaction will
    /// also start a transaction.
    pub fn execute(
        &mut self,
        query: &str,
        params: Option<&HashMap<String, QueryParam>>,
    ) -> Result<Vec<String>, MgError> {
        match self.status {
            ConnectionStatus::Closed => {
                return Err(MgError::new(String::from("Connection is closed")))
            }
            ConnectionStatus::Executing => {
                return Err(MgError::new(String::from(
                    "Connection is already executing",
                )))
            }
            ConnectionStatus::Bad => return Err(MgError::new(String::from("Bad connection"))),
            _ => {}
        }

        if !self.autocommit && !self.in_transaction {
            match self.connection_run_without_results("BEGIN") {
                Ok(()) => self.in_transaction = true,
                Err(err) => return Err(err),
            }
        }

        self.summary = None;

        let c_query = CString::new(query).unwrap();
        let mg_params = match params {
            Some(x) => hash_map_to_mg_map(x),
            None => std::ptr::null_mut(),
        };
        let mut columns = std::ptr::null();
        let status = unsafe {
            bindings::mg_session_run(self.mg_session, c_query.as_ptr(), mg_params, &mut columns)
        };

        if status != 0 {
            self.status = ConnectionStatus::Bad;
            return Err(MgError::new(read_error_message(self.mg_session)));
        }

        self.status = ConnectionStatus::Executing;

        if !self.lazy {
            match self.pull_all() {
                Ok(x) => self.results_iter = Some(x.into_iter()),
                Err(x) => {
                    self.status = ConnectionStatus::Bad;
                    return Err(x);
                }
            }
        }

        Ok(parse_columns(columns))
    }

    /// Returns next row of query results or None if there is no more data
    /// available.
    ///
    /// Returns error if connection is not in `Executing` status or
    /// if there was an error while pulling record from database.
    pub fn fetchone(&mut self) -> Result<Option<Record>, MgError> {
        match self.status {
            ConnectionStatus::Closed => {
                return Err(MgError::new(String::from("Connection is closed")))
            }
            ConnectionStatus::Ready => {
                return Err(MgError::new(String::from("Connection is not executing")))
            }
            ConnectionStatus::Bad => return Err(MgError::new(String::from("Bad connection"))),
            _ => {}
        }

        match self.lazy {
            true => match self.pull() {
                Ok(res) => match res {
                    Some(x) => Ok(Some(x)),
                    None => {
                        self.status = ConnectionStatus::Ready;
                        Ok(None)
                    }
                },
                Err(err) => {
                    self.status = ConnectionStatus::Bad;
                    Err(err)
                }
            },
            false => match &mut self.results_iter {
                Some(it) => match it.next() {
                    Some(x) => Ok(Some(x)),
                    None => {
                        self.status = ConnectionStatus::Ready;
                        Ok(None)
                    }
                },
                None => panic!(),
            },
        }
    }

    /// Returns next rows of query results.
    ///
    /// The number of rows to fetch is specified either by `size` or
    /// `arraysize` attribute, `size`(if provided) overrides `arraysize`.
    ///
    /// Returns error if connection is not in `Executing` status or
    /// if there was an error while pulling record from database.
    pub fn fetchmany(&mut self, size: Option<u32>) -> Result<Vec<Record>, MgError> {
        let size = match size {
            Some(x) => x,
            None => self.arraysize,
        };

        let mut vec = Vec::new();
        for _i in 0..size {
            match self.fetchone() {
                Ok(record) => match record {
                    Some(x) => vec.push(x),
                    None => break,
                },
                Err(err) => return Err(err),
            }
        }

        Ok(vec)
    }

    /// Returns all(remaining) rows of query results.
    ///
    /// Returns error if connection is not in `Executing` status or
    /// if there was an error while pulling record from database.
    pub fn fetchall(&mut self) -> Result<Vec<Record>, MgError> {
        let mut vec = Vec::new();
        loop {
            match self.fetchone() {
                Ok(record) => match record {
                    Some(x) => vec.push(x),
                    None => break,
                },
                Err(err) => return Err(err),
            }
        }

        Ok(vec)
    }

    fn pull(&mut self) -> Result<Option<Record>, MgError> {
        let mut mg_result: *mut bindings::mg_result = std::ptr::null_mut();
        let status = unsafe { bindings::mg_session_pull(self.mg_session, &mut mg_result) };
        let row = unsafe { bindings::mg_result_row(mg_result) };
        match status {
            1 => Ok(Some(Record {
                values: unsafe { mg_list_to_vec(row) },
            })),
            0 => {
                self.summary = Some(mg_map_to_hash_map(unsafe {
                    bindings::mg_result_summary(mg_result)
                }));
                Ok(None)
            }
            _ => Err(MgError::new(read_error_message(self.mg_session))),
        }
    }

    fn pull_all(&mut self) -> Result<Vec<Record>, MgError> {
        let mut res = Vec::new();
        loop {
            match self.pull() {
                Ok(x) => match x {
                    Some(x) => res.push(x),
                    None => break,
                },
                Err(err) => return Err(err),
            }
        }
        Ok(res)
    }

    /// Commit any pending transaction to the database.
    ///
    /// Returns error if there are queries that didn't finish
    /// executing.
    ///
    /// If `autocommit` is set to true or there is no pending transaction
    /// this method does nothing.
    pub fn commit(&mut self) -> Result<(), MgError> {
        match self.status {
            ConnectionStatus::Closed => {
                return Err(MgError::new(String::from("Connection is closed")))
            }
            ConnectionStatus::Executing => {
                return Err(MgError::new(String::from("Can't commit while executing")))
            }
            ConnectionStatus::Bad => return Err(MgError::new(String::from("Bad connection"))),
            ConnectionStatus::Ready => {}
        }
        if self.autocommit || !self.in_transaction {
            return Ok(());
        }

        match self.connection_run_without_results("COMMIT") {
            Ok(()) => {
                self.in_transaction = false;
                Ok(())
            }
            Err(err) => Err(err),
        }
    }

    /// Rollback any pending transaction to the database.
    ///
    /// Returns error if there are queries that didn't finish
    /// executing.
    ///
    /// If `autocommit` is set to true or there is no pending transaction
    /// this method does nothing.
    pub fn rollback(&mut self) -> Result<(), MgError> {
        match self.status {
            ConnectionStatus::Closed => {
                return Err(MgError::new(String::from("Connection is closed")))
            }
            ConnectionStatus::Executing => {
                return Err(MgError::new(String::from("Can't commit while executing")))
            }
            ConnectionStatus::Bad => return Err(MgError::new(String::from("Bad connection"))),
            ConnectionStatus::Ready => {}
        }

        if self.autocommit || !self.in_transaction {
            return Ok(());
        }

        match self.connection_run_without_results("ROLLBACK") {
            Ok(()) => {
                self.in_transaction = false;
                Ok(())
            }
            Err(err) => Err(err),
        }
    }

    /// Closes the connection.
    ///
    /// The connection will be unusable from this point forward. Any operation
    /// on connection will return error.
    pub fn close(&mut self) {
        match self.status {
            ConnectionStatus::Ready => self.status = ConnectionStatus::Closed,
            ConnectionStatus::Executing => panic!("Connection is executing"),
            _ => {}
        }
    }
}

fn parse_columns(mg_list: *const bindings::mg_list) -> Vec<String> {
    let size = unsafe { bindings::mg_list_size(mg_list) };
    let mut columns: Vec<String> = Vec::new();
    for i in 0..size {
        let mg_value = unsafe { bindings::mg_list_at(mg_list, i) };
        columns.push(mg_value_string(mg_value));
    }
    columns
}

extern "C" fn trust_callback_wrapper(
    host: *const ::std::os::raw::c_char,
    ip_address: *const ::std::os::raw::c_char,
    key_type: *const ::std::os::raw::c_char,
    fingerprint: *const ::std::os::raw::c_char,
    fun_raw: *mut ::std::os::raw::c_void,
) -> ::std::os::raw::c_int {
    let fun: &mut &mut dyn Fn(&String, &String, &String, &String) -> i32 = unsafe {
        &mut *(fun_raw
            as *mut &mut dyn for<'r, 's, 't0, 't1> std::ops::Fn(
                &'r std::string::String,
                &'s std::string::String,
                &'t0 std::string::String,
                &'t1 std::string::String,
            ) -> i32)
    };

    unsafe {
        fun(
            &c_string_to_string(host, None),
            &c_string_to_string(ip_address, None),
            &c_string_to_string(key_type, None),
            &c_string_to_string(fingerprint, None),
        ) as std::os::raw::c_int
    }
}

#[cfg(test)]
mod tests;<|MERGE_RESOLUTION|>--- conflicted
+++ resolved
@@ -159,12 +159,8 @@
     summary: Option<HashMap<String, Value>>,
 }
 
-<<<<<<< HEAD
 /// Representation of current connection status.
-#[derive(PartialEq)]
-=======
 #[derive(PartialEq, Debug)]
->>>>>>> dbc70cca
 pub enum ConnectionStatus {
     /// Connection is ready to start executing.
     Ready,
