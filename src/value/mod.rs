// Copyright (c) 2016-2020 Memgraph Ltd. [https://memgraph.com]
//
// Licensed under the Apache License, Version 2.0 (the "License");
// you may not use this file except in compliance with the License.
// You may obtain a copy of the License at
//
//     http://www.apache.org/licenses/LICENSE-2.0
//
// Unless required by applicable law or agreed to in writing, software
// distributed under the License is distributed on an "AS IS" BASIS,
// WITHOUT WARRANTIES OR CONDITIONS OF ANY KIND, either express or implied.
// See the License for the specific language governing permissions and
// limitations under the License.

use super::bindings;
use std::collections::HashMap;
use std::ffi::{CStr, CString};
use std::fmt;
use std::fmt::Formatter;

use std::slice;

pub enum QueryParam {
    Null,
    Bool(bool),
    Int(i64),
    Float(f64),
    String(String),
    List(Vec<QueryParam>),
    Map(HashMap<String, QueryParam>),
}

impl QueryParam {
    fn to_c_mg_value(&self) -> *mut bindings::mg_value {
        unsafe {
            match self {
                QueryParam::Null => bindings::mg_value_make_null(),
                QueryParam::Bool(x) => bindings::mg_value_make_bool(match *x {
                    false => 0,
                    true => 1,
                }),
                QueryParam::Int(x) => bindings::mg_value_make_integer(*x),
                QueryParam::Float(x) => bindings::mg_value_make_float(*x),
                QueryParam::String(x) => bindings::mg_value_make_string(str_to_c_str(x.as_str())),
                QueryParam::List(x) => bindings::mg_value_make_list(vector_to_mg_list(x)),
                QueryParam::Map(x) => bindings::mg_value_make_map(hash_map_to_mg_map(x)),
            }
        }
    }
}

<<<<<<< HEAD
#[derive(PartialEq, Debug)]
=======
#[derive(Debug, PartialEq)]
>>>>>>> c32250c3
pub struct Node {
    pub id: i64,
    pub label_count: u32,
    pub labels: Vec<String>,
    pub properties: HashMap<String, Value>,
}

<<<<<<< HEAD
#[derive(PartialEq, Debug)]
=======
#[derive(Debug, PartialEq)]
>>>>>>> c32250c3
pub struct Relationship {
    pub id: i64,
    pub start_id: i64,
    pub end_id: i64,
    pub type_: String,
    pub properties: HashMap<String, Value>,
}

<<<<<<< HEAD
#[derive(PartialEq, Debug)]
=======
#[derive(Debug, PartialEq)]
>>>>>>> c32250c3
pub struct UnboundRelationship {
    pub id: i64,
    pub type_: String,
    pub properties: HashMap<String, Value>,
}

<<<<<<< HEAD
#[derive(PartialEq, Debug)]
=======
#[derive(Debug, PartialEq)]
>>>>>>> c32250c3
pub struct Path {
    pub node_count: u32,
    pub relationship_count: u32,
    pub nodes: Vec<Node>,
    pub relationships: Vec<UnboundRelationship>,
}

<<<<<<< HEAD
#[derive(PartialEq, Debug)]
=======
#[derive(Debug, PartialEq)]
>>>>>>> c32250c3
pub enum Value {
    Null,
    Bool(bool),
    Int(i64),
    Float(f64),
    String(String),
    List(Vec<Value>),
    Map(HashMap<String, Value>),
    Node(Node),
    Relationship(Relationship),
    UnboundRelationship(UnboundRelationship),
    Path(Path),
}

pub struct Record {
    pub values: Vec<Value>,
}

fn mg_value_list_to_vec(mg_value: *const bindings::mg_value) -> Vec<Value> {
    unsafe {
        let mg_list = bindings::mg_value_list(mg_value);
        mg_list_to_vec(mg_list)
    }
}

fn mg_value_bool(mg_value: *const bindings::mg_value) -> bool {
    !matches!(unsafe { bindings::mg_value_bool(mg_value) }, 0)
}

fn mg_value_int(mg_value: *const bindings::mg_value) -> i64 {
    unsafe { bindings::mg_value_integer(mg_value) }
}

fn mg_value_float(mg_value: *const bindings::mg_value) -> f64 {
    unsafe { bindings::mg_value_float(mg_value) }
}

pub unsafe fn c_string_to_string(c_str: *const i8, size: Option<u32>) -> String {
    // https://github.com/rust-lang/rust/blob/master/library/std/src/ffi/c_str.rs#L1230
    let c_str = match size {
        Some(x) => CStr::from_bytes_with_nul_unchecked(slice::from_raw_parts(
            c_str as *const u8,
            (x + 1) as usize,
        )),
        None => CStr::from_ptr(c_str),
    };
    c_str.to_str().unwrap().to_string()
}

fn mg_string_to_string(mg_string: *const bindings::mg_string) -> String {
    let c_str = unsafe { bindings::mg_string_data(mg_string) };
    unsafe { c_string_to_string(c_str, Some(bindings::mg_string_size(mg_string))) }
}

pub(crate) fn mg_value_string(mg_value: *const bindings::mg_value) -> String {
    let c_str = unsafe { bindings::mg_value_string(mg_value) };
    mg_string_to_string(c_str)
}

fn mg_map_to_hash_map(mg_map: *const bindings::mg_map) -> HashMap<String, Value> {
    unsafe {
        let size = bindings::mg_map_size(mg_map);
        let mut hash_map: HashMap<String, Value> = HashMap::new();
        for i in 0..size {
            let mg_string = bindings::mg_map_key_at(mg_map, i);
            let key = mg_string_to_string(mg_string);
            let map_value = bindings::mg_map_value_at(mg_map, i);
            hash_map.insert(key, Value::from_mg_value(map_value));
        }

        hash_map
    }
}

fn mg_value_map(mg_value: *const bindings::mg_value) -> HashMap<String, Value> {
    unsafe {
        let mg_map = bindings::mg_value_map(mg_value);
        mg_map_to_hash_map(mg_map)
    }
}

fn c_mg_node_to_mg_node(c_mg_node: *const bindings::mg_node) -> Node {
    let id = unsafe { bindings::mg_node_id(c_mg_node) };
    let label_count = unsafe { bindings::mg_node_label_count(c_mg_node) };
    let mut labels: Vec<String> = Vec::new();
    for i in 0..label_count {
        let label = unsafe { bindings::mg_node_label_at(c_mg_node, i) };
        labels.push(mg_string_to_string(label));
    }

    let properties_map = unsafe { bindings::mg_node_properties(c_mg_node) };
    let properties: HashMap<String, Value> = mg_map_to_hash_map(properties_map);

    Node {
        id,
        label_count,
        labels,
        properties,
    }
}

fn mg_value_node(mg_value: *const bindings::mg_value) -> Node {
    let c_mg_node = unsafe { bindings::mg_value_node(mg_value) };
    c_mg_node_to_mg_node(c_mg_node)
}

fn mg_value_relationship(mg_value: *const bindings::mg_value) -> Relationship {
    let c_mg_relationship = unsafe { bindings::mg_value_relationship(mg_value) };

    let id = unsafe { bindings::mg_relationship_id(c_mg_relationship) };
    let start_id = unsafe { bindings::mg_relationship_start_id(c_mg_relationship) };
    let end_id = unsafe { bindings::mg_relationship_end_id(c_mg_relationship) };
    let type_mg_string = unsafe { bindings::mg_relationship_type(c_mg_relationship) };
    let type_ = mg_string_to_string(type_mg_string);
    let properties_mg_map = unsafe { bindings::mg_relationship_properties(c_mg_relationship) };
    let properties = mg_map_to_hash_map(properties_mg_map);

    Relationship {
        id,
        start_id,
        end_id,
        type_,
        properties,
    }
}

fn c_mg_unbound_relationship_to_mg_unbound_relationship(
    c_mg_unbound_relationship: *const bindings::mg_unbound_relationship,
) -> UnboundRelationship {
    let id = unsafe { bindings::mg_unbound_relationship_id(c_mg_unbound_relationship) };
    let type_mg_string =
        unsafe { bindings::mg_unbound_relationship_type(c_mg_unbound_relationship) };
    let type_ = mg_string_to_string(type_mg_string);
    let properties_mg_map =
        unsafe { bindings::mg_unbound_relationship_properties(c_mg_unbound_relationship) };
    let properties = mg_map_to_hash_map(properties_mg_map);

    UnboundRelationship {
        id,
        type_,
        properties,
    }
}

fn mg_value_unbound_relationship(mg_value: *const bindings::mg_value) -> UnboundRelationship {
    let c_mg_unbound_relationship = unsafe { bindings::mg_value_unbound_relationship(mg_value) };
    c_mg_unbound_relationship_to_mg_unbound_relationship(c_mg_unbound_relationship)
}

fn mg_value_path(mg_value: *const bindings::mg_value) -> Path {
    let c_mg_path = unsafe { bindings::mg_value_path(mg_value) };
    let mut node_count = 0;
    let mut relationship_count = 0;
    let mut nodes: Vec<Node> = Vec::new();
    let mut relationships: Vec<UnboundRelationship> = Vec::new();
    loop {
        let c_mg_node = unsafe { bindings::mg_path_node_at(c_mg_path, node_count) };
        if c_mg_node.is_null() {
            break;
        }
        node_count += 1;
        nodes.push(c_mg_node_to_mg_node(c_mg_node));
    }
    loop {
        let c_mg_unbound_relationship =
            unsafe { bindings::mg_path_relationship_at(c_mg_path, relationship_count) };
        if c_mg_unbound_relationship.is_null() {
            break;
        }
        relationship_count += 1;
        relationships.push(c_mg_unbound_relationship_to_mg_unbound_relationship(
            c_mg_unbound_relationship,
        ));
    }
    Path {
        node_count,
        relationship_count,
        nodes,
        relationships,
    }
}

pub unsafe fn mg_list_to_vec(mg_list: *const bindings::mg_list) -> Vec<Value> {
    let size = bindings::mg_list_size(mg_list);
    let mut mg_values: Vec<Value> = Vec::new();
    for i in 0..size {
        let mg_value = bindings::mg_list_at(mg_list, i);
        mg_values.push(Value::from_mg_value(mg_value));
    }

    mg_values
}

pub fn hash_map_to_mg_map(hash_map: &HashMap<String, QueryParam>) -> *mut bindings::mg_map {
    let size = hash_map.len() as u32;
    let mg_map = unsafe { bindings::mg_map_make_empty(size) };
    for (key, val) in hash_map {
        unsafe {
            bindings::mg_map_insert(mg_map, str_to_c_str(key.as_str()), val.to_c_mg_value());
        };
    }
    mg_map
}

// allocates memory and passes ownership, user is responsible for freeing object!
pub fn str_to_c_str(string: &str) -> *const std::os::raw::c_char {
    let c_str = unsafe { Box::into_raw(Box::new(CString::new(string).unwrap())) };
    unsafe { (*c_str).as_ptr() }
}

pub fn vector_to_mg_list(vector: &Vec<QueryParam>) -> *mut bindings::mg_list {
    let size = vector.len() as u32;
    let mg_list = unsafe { bindings::mg_list_make_empty(size) };
    for mg_val in vector {
        unsafe {
            bindings::mg_list_append(mg_list, mg_val.to_c_mg_value());
        };
    }
    mg_list
}

impl Value {
    pub unsafe fn from_mg_value(c_mg_value: *const bindings::mg_value) -> Value {
        match bindings::mg_value_get_type(c_mg_value) {
            bindings::mg_value_type_MG_VALUE_TYPE_NULL => Value::Null,
            bindings::mg_value_type_MG_VALUE_TYPE_BOOL => Value::Bool(mg_value_bool(c_mg_value)),
            bindings::mg_value_type_MG_VALUE_TYPE_INTEGER => Value::Int(mg_value_int(c_mg_value)),
            bindings::mg_value_type_MG_VALUE_TYPE_FLOAT => Value::Float(mg_value_float(c_mg_value)),
            bindings::mg_value_type_MG_VALUE_TYPE_STRING => {
                Value::String(mg_value_string(c_mg_value))
            }
            bindings::mg_value_type_MG_VALUE_TYPE_LIST => {
                Value::List(mg_value_list_to_vec(c_mg_value))
            }
            bindings::mg_value_type_MG_VALUE_TYPE_MAP => Value::Map(mg_value_map(c_mg_value)),
            bindings::mg_value_type_MG_VALUE_TYPE_NODE => Value::Node(mg_value_node(c_mg_value)),
            bindings::mg_value_type_MG_VALUE_TYPE_RELATIONSHIP => {
                Value::Relationship(mg_value_relationship(c_mg_value))
            }
            bindings::mg_value_type_MG_VALUE_TYPE_UNBOUND_RELATIONSHIP => {
                Value::UnboundRelationship(mg_value_unbound_relationship(c_mg_value))
            }
            bindings::mg_value_type_MG_VALUE_TYPE_PATH => Value::Path(mg_value_path(c_mg_value)),
            bindings::mg_value_type_MG_VALUE_TYPE_UNKNOWN => Value::Null,
            _ => panic!("Unknown type"),
        }
    }
}

impl fmt::Display for Value {
    fn fmt(&self, f: &mut Formatter<'_>) -> fmt::Result {
        unsafe {
            match self {
                Value::Null => write!(f, "NULL"),
                Value::Bool(x) => write!(f, "{}", x),
                Value::Int(x) => write!(f, "{}", x),
                Value::Float(x) => write!(f, "{}", x),
                Value::String(x) => write!(f, "'{}'", x),
                Value::List(x) => write!(
                    f,
                    "{}",
                    x.iter()
                        .map(|val| val.to_string())
                        .collect::<Vec<String>>()
                        .join(", ")
                ),
                Value::Map(x) => write!(f, "{}", mg_map_to_string(x)),
                Value::Node(x) => write!(f, "{}", x),
                Value::Relationship(x) => write!(f, "{}", x),
                Value::UnboundRelationship(x) => write!(f, "{}", x),
                Value::Path(x) => write!(f, "{}", x),
            }
        }
    }
}

fn mg_map_to_string(mg_map: &HashMap<String, Value>) -> String {
    let mut properties: Vec<String> = Vec::new();
    let mut sorted: Vec<_> = mg_map.iter().collect();
    sorted.sort_by(|x, y| x.0.cmp(&y.0));
    for (key, value) in sorted {
        properties.push(format!("'{}': {}", key, value));
    }
    return format!("{{{}}}", properties.join(", "));
}

impl fmt::Display for Node {
    fn fmt(&self, f: &mut Formatter<'_>) -> fmt::Result {
        write!(
            f,
            "(:{} {})",
            self.labels.join(", "),
            mg_map_to_string(&self.properties)
        )
    }
}

impl fmt::Display for Relationship {
    fn fmt(&self, f: &mut Formatter<'_>) -> fmt::Result {
        write!(
            f,
            "[:{} {}]",
            self.type_,
            mg_map_to_string(&self.properties)
        )
    }
}

impl fmt::Display for UnboundRelationship {
    fn fmt(&self, f: &mut Formatter<'_>) -> fmt::Result {
        write!(
            f,
            "[:{} {}]",
            self.type_,
            mg_map_to_string(&self.properties)
        )
    }
}

impl fmt::Display for Path {
    fn fmt(&self, _f: &mut Formatter<'_>) -> fmt::Result {
        unimplemented!();
    }
}

#[cfg(test)]
mod tests;<|MERGE_RESOLUTION|>--- conflicted
+++ resolved
@@ -49,11 +49,7 @@
     }
 }
 
-<<<<<<< HEAD
-#[derive(PartialEq, Debug)]
-=======
 #[derive(Debug, PartialEq)]
->>>>>>> c32250c3
 pub struct Node {
     pub id: i64,
     pub label_count: u32,
@@ -61,11 +57,7 @@
     pub properties: HashMap<String, Value>,
 }
 
-<<<<<<< HEAD
-#[derive(PartialEq, Debug)]
-=======
 #[derive(Debug, PartialEq)]
->>>>>>> c32250c3
 pub struct Relationship {
     pub id: i64,
     pub start_id: i64,
@@ -74,22 +66,14 @@
     pub properties: HashMap<String, Value>,
 }
 
-<<<<<<< HEAD
-#[derive(PartialEq, Debug)]
-=======
 #[derive(Debug, PartialEq)]
->>>>>>> c32250c3
 pub struct UnboundRelationship {
     pub id: i64,
     pub type_: String,
     pub properties: HashMap<String, Value>,
 }
 
-<<<<<<< HEAD
-#[derive(PartialEq, Debug)]
-=======
 #[derive(Debug, PartialEq)]
->>>>>>> c32250c3
 pub struct Path {
     pub node_count: u32,
     pub relationship_count: u32,
@@ -97,11 +81,7 @@
     pub relationships: Vec<UnboundRelationship>,
 }
 
-<<<<<<< HEAD
-#[derive(PartialEq, Debug)]
-=======
 #[derive(Debug, PartialEq)]
->>>>>>> c32250c3
 pub enum Value {
     Null,
     Bool(bool),
