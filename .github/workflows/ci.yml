--- conflicted
+++ resolved
@@ -28,10 +28,5 @@
       with:
         toolchain: stable
     - run: cargo clippy
-<<<<<<< HEAD
-    - run: cargo build --verbose
-    - run: cargo test --verbose
-=======
     - run: cargo fmt -- --check
-    - run: cargo build --verbose
->>>>>>> b5652521
+    - run: cargo build --verbose